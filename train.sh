--- conflicted
+++ resolved
@@ -2,13 +2,9 @@
 export CUDA_VISIBLE_DEVICES=1
 python2 tools/train_net.py \
     --cfg configs/icdar/e2e_mask_rcnn_R-50-FPN_1x.yaml \
-<<<<<<< HEAD
-    OUTPUT_DIR ~/3-deepLearning/3-scene_text_detection/detectron/model/icdar/adarpn4 | tee log_adarpn4.txt
-=======
     OUTPUT_DIR data/exp01
 
 
 # ---------------exp01------------------- 
 # retrain icdar15 with tblogger and validation
-# want to find the best procedure of train
->>>>>>> 3e5516b4
+# want to find the best procedure of train